--- conflicted
+++ resolved
@@ -5,45 +5,8 @@
 import os, re, numpy
 from PIL import Image
 
-<<<<<<< HEAD
 
 class SpatialLightModulator(object):
-=======
-def loop_in_order(arrayList, order=None):
-    """Iterate over a list of lists in a specified order."""
-    if order == None:
-        order = range(len(arrayList))
-
-    order.reverse()
-    pList = product(*[arrayList[n] for n in order])
-
-    reorder = [order.index(n) for n in range(len(order))]
-
-    for p in pList:
-        yield tuple(p[n] for n in reorder)
-
-
-class StripeSeries(list):
-    def __init__(self, pitches=[], phases=[], thetas=[], order=[2, 0, 1]):
-        super(StripeSeries, self).__init__()
-        self._pitches = pitches
-        self._phases = phases
-        self._thetas = thetas
-        self.extend(list(loop_in_order([pitches, phases, thetas], order)))
-
-    def reorder(self, order=[2, 0, 1]):
-        self[:] = list(loop_in_order(
-                    [self._pitches, self._phases, self._thetas],
-                    order))
-
-
-class StripePattern(object):
-    def __init__(self, pitch=1, angle=0, phase=0):
-        pass
-
-
-class SLM(object):
->>>>>>> 8046eeea
     def __init__(self):
         self.LUTs = {}
         self.calibs = {}
